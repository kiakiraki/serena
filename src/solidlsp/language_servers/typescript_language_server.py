"""
Provides TypeScript specific instantiation of the LanguageServer class. Contains various configurations and settings specific to TypeScript.
"""

import logging
import os
import pathlib
import shutil
import threading
<<<<<<< HEAD
from time import sleep
from typing import Any, cast
=======
>>>>>>> 1e06812d

from overrides import override
from sensai.util.logging import LogTime

from solidlsp.ls import SolidLanguageServer
from solidlsp.ls_config import LanguageServerConfig
from solidlsp.ls_logger import LanguageServerLogger
from solidlsp.ls_utils import PlatformId, PlatformUtils
from solidlsp.lsp_protocol_handler.lsp_types import InitializeParams
from solidlsp.lsp_protocol_handler.server import ProcessLaunchInfo
from solidlsp.settings import SolidLSPSettings

from ..lsp_protocol_handler import lsp_types
from .common import RuntimeDependency, RuntimeDependencyCollection

# Platform-specific imports
if os.name != "nt":  # Unix-like systems
    import pwd
else:
    # Dummy pwd module for Windows
    class pwd:  # type: ignore
        @staticmethod
        def getpwuid(uid: Any) -> Any:
            return type("obj", (), {"pw_name": os.environ.get("USERNAME", "unknown")})()


# Conditionally import pwd module (Unix-only)
if not PlatformUtils.get_platform_id().value.startswith("win"):
    pass


class TypeScriptLanguageServer(SolidLanguageServer):
    """
    Provides TypeScript specific instantiation of the LanguageServer class. Contains various configurations and settings specific to TypeScript.
    """

    def __init__(
        self, config: LanguageServerConfig, logger: LanguageServerLogger, repository_root_path: str, solidlsp_settings: SolidLSPSettings
    ):
        """
        Creates a TypeScriptLanguageServer instance. This class is not meant to be instantiated directly. Use LanguageServer.create() instead.
        """
        ts_lsp_executable_path = self._setup_runtime_dependencies(logger, config, solidlsp_settings)
        super().__init__(
            config,
            logger,
            repository_root_path,
            ProcessLaunchInfo(cmd=ts_lsp_executable_path, cwd=repository_root_path),
            "typescript",
            solidlsp_settings,
        )
        self.server_ready = threading.Event()
        self.initialize_searcher_command_available = threading.Event()

    @override
    def is_ignored_dirname(self, dirname: str) -> bool:
        return super().is_ignored_dirname(dirname) or dirname in [
            "node_modules",
            "dist",
            "build",
            "coverage",
        ]

    @classmethod
    def _setup_runtime_dependencies(
        cls, logger: LanguageServerLogger, config: LanguageServerConfig, solidlsp_settings: SolidLSPSettings
    ) -> list[str]:
        """
        Setup runtime dependencies for TypeScript Language Server and return the command to start the server.
        """
        platform_id = PlatformUtils.get_platform_id()

        valid_platforms = [
            PlatformId.LINUX_x64,
            PlatformId.LINUX_arm64,
            PlatformId.OSX,
            PlatformId.OSX_x64,
            PlatformId.OSX_arm64,
            PlatformId.WIN_x64,
            PlatformId.WIN_arm64,
        ]
        assert platform_id in valid_platforms, f"Platform {platform_id} is not supported for multilspy javascript/typescript at the moment"

        deps = RuntimeDependencyCollection(
            [
                RuntimeDependency(
                    id="typescript",
                    description="typescript package",
                    command=["npm", "install", "--prefix", "./", "typescript@5.5.4"],
                    platform_id="any",
                ),
                RuntimeDependency(
                    id="typescript-language-server",
                    description="typescript-language-server package",
                    command=["npm", "install", "--prefix", "./", "typescript-language-server@4.3.3"],
                    platform_id="any",
                ),
            ]
        )

        # Verify both node and npm are installed
        is_node_installed = shutil.which("node") is not None
        assert is_node_installed, "node is not installed or isn't in PATH. Please install NodeJS and try again."
        is_npm_installed = shutil.which("npm") is not None
        assert is_npm_installed, "npm is not installed or isn't in PATH. Please install npm and try again."

        # Verify both node and npm are installed
        is_node_installed = shutil.which("node") is not None
        assert is_node_installed, "node is not installed or isn't in PATH. Please install NodeJS and try again."
        is_npm_installed = shutil.which("npm") is not None
        assert is_npm_installed, "npm is not installed or isn't in PATH. Please install npm and try again."

        # Install typescript and typescript-language-server if not already installed
        tsserver_ls_dir = os.path.join(cls.ls_resources_dir(solidlsp_settings), "ts-lsp")
        tsserver_executable_path = os.path.join(tsserver_ls_dir, "node_modules", ".bin", "typescript-language-server")
        if not os.path.exists(tsserver_executable_path):
            logger.log(f"Typescript Language Server executable not found at {tsserver_executable_path}. Installing...", logging.INFO)
            with LogTime("Installation of TypeScript language server dependencies", logger=logger.logger):
                deps.install(logger, tsserver_ls_dir)

        if not os.path.exists(tsserver_executable_path):
            raise FileNotFoundError(
                f"typescript-language-server executable not found at {tsserver_executable_path}, something went wrong with the installation."
            )
        return [tsserver_executable_path, "--stdio"]

    @staticmethod
    def _get_initialize_params(repository_absolute_path: str) -> InitializeParams:
        """
        Returns the initialize params for the TypeScript Language Server.
        """
        root_uri = pathlib.Path(repository_absolute_path).as_uri()
        initialize_params = {
            "locale": "en",
            "capabilities": {
                "textDocument": {
                    "synchronization": {"didSave": True, "dynamicRegistration": True},
                    "completion": {"dynamicRegistration": True, "completionItem": {"snippetSupport": True}},
                    "definition": {"dynamicRegistration": True},
                    "references": {"dynamicRegistration": True},
                    "documentSymbol": {
                        "dynamicRegistration": True,
                        "hierarchicalDocumentSymbolSupport": True,
                        "symbolKind": {"valueSet": list(range(1, 27))},
                    },
                    "hover": {"dynamicRegistration": True, "contentFormat": ["markdown", "plaintext"]},
                    "signatureHelp": {"dynamicRegistration": True},
                    "codeAction": {"dynamicRegistration": True},
                },
                "workspace": {
                    "workspaceFolders": True,
                    "didChangeConfiguration": {"dynamicRegistration": True},
                    "symbol": {"dynamicRegistration": True},
                },
            },
            "processId": os.getpid(),
            "rootPath": repository_absolute_path,
            "rootUri": root_uri,
            "workspaceFolders": [
                {
                    "uri": root_uri,
                    "name": os.path.basename(repository_absolute_path),
                }
            ],
        }
        return cast(InitializeParams, initialize_params)

    def _start_server(self) -> None:
        """
        Starts the TypeScript Language Server, waits for the server to be ready and yields the LanguageServer instance.

        Usage:
        ```
        async with lsp.start_server():
            # LanguageServer has been initialized and ready to serve requests
            await lsp.request_definition(...)
            await lsp.request_references(...)
            # Shutdown the LanguageServer on exit from scope
        # LanguageServer has been shutdown
        """

        def register_capability_handler(params: dict) -> None:
            assert "registrations" in params
            for registration in params["registrations"]:
                if registration["method"] == "workspace/executeCommand":
                    self.initialize_searcher_command_available.set()
                    # TypeScript doesn't have a direct equivalent to resolve_main_method
                    # You might want to set a different flag or remove this line
                    # self.resolve_main_method_available.set()
            return

        def execute_client_command_handler(params: dict) -> list:
            return []

        def do_nothing(params: dict) -> None:
            return

        def window_log_message(msg: dict) -> None:
            self.logger.log(f"LSP: window/logMessage: {msg}", logging.INFO)

        def check_experimental_status(params: dict) -> None:
            """
            Also listen for experimental/serverStatus as a backup signal
            """
            if params.get("quiescent") == True:
                self.server_ready.set()
                self.completions_available.set()

        self.server.on_request("client/registerCapability", register_capability_handler)
        self.server.on_notification("window/logMessage", window_log_message)
        self.server.on_request("workspace/executeClientCommand", execute_client_command_handler)
        self.server.on_notification("$/progress", do_nothing)
        self.server.on_notification("textDocument/publishDiagnostics", do_nothing)
        self.server.on_notification("experimental/serverStatus", check_experimental_status)

        self.logger.log("Starting TypeScript server process", logging.INFO)
        self.server.start()
        initialize_params = self._get_initialize_params(self.repository_root_path)

        self.logger.log(
            "Sending initialize request from LSP client to LSP server and awaiting response",
            logging.INFO,
        )
        init_response = self.server.send.initialize(initialize_params)

        # TypeScript-specific capability checks
        assert init_response["capabilities"]["textDocumentSync"] == 2
        assert "completionProvider" in init_response["capabilities"]
        assert init_response["capabilities"]["completionProvider"] == {
            "triggerCharacters": [".", '"', "'", "/", "@", "<"],
            "resolveProvider": True,
        }

        self.server.notify.initialized({})
        if self.server_ready.wait(timeout=1.0):
            self.logger.log("TypeScript server is ready", logging.INFO)
        else:
            self.logger.log("Timeout waiting for TypeScript server to become ready, proceeding anyway", logging.INFO)
            # Fallback: assume server is ready after timeout
            self.server_ready.set()
        self.completions_available.set()

    @override
<<<<<<< HEAD
    # For some reason, the LS may need longer to process this, so we just retry
    def _send_references_request(self, relative_file_path: str, line: int, column: int) -> list[lsp_types.Location] | None:
        # TODO: The LS doesn't return references contained in other files if it doesn't sleep. This is
        #   despite the LS having processed requests already. I don't know what causes this, but sleeping
        #   one second helps. It may be that sleeping only once is enough but that's hard to reliably test.
        #   It may be that even this 1sec is not enough in larger TS projects, at some point we should find what
        #   causes this and solve it.
        sleep(1)
        return super()._send_references_request(relative_file_path, line, column)
=======
    def _get_wait_time_for_cross_file_referencing(self) -> float:
        return 1
>>>>>>> 1e06812d
<|MERGE_RESOLUTION|>--- conflicted
+++ resolved
@@ -7,11 +7,8 @@
 import pathlib
 import shutil
 import threading
-<<<<<<< HEAD
 from time import sleep
 from typing import Any, cast
-=======
->>>>>>> 1e06812d
 
 from overrides import override
 from sensai.util.logging import LogTime
@@ -255,17 +252,5 @@
         self.completions_available.set()
 
     @override
-<<<<<<< HEAD
-    # For some reason, the LS may need longer to process this, so we just retry
-    def _send_references_request(self, relative_file_path: str, line: int, column: int) -> list[lsp_types.Location] | None:
-        # TODO: The LS doesn't return references contained in other files if it doesn't sleep. This is
-        #   despite the LS having processed requests already. I don't know what causes this, but sleeping
-        #   one second helps. It may be that sleeping only once is enough but that's hard to reliably test.
-        #   It may be that even this 1sec is not enough in larger TS projects, at some point we should find what
-        #   causes this and solve it.
-        sleep(1)
-        return super()._send_references_request(relative_file_path, line, column)
-=======
     def _get_wait_time_for_cross_file_referencing(self) -> float:
-        return 1
->>>>>>> 1e06812d
+        return 1